--- conflicted
+++ resolved
@@ -111,10 +111,7 @@
 func (e *Executor) LaunchTask(driver executor.ExecutorDriver, taskInfo *mesos.TaskInfo) {
 	defer log.Flush()
 	e.tasksLaunched++
-<<<<<<< HEAD
 	log.Infof("Launching task #%d %q with command %q", taskInfo.GetName(), taskInfo.Command.GetValue())
-=======
->>>>>>> c5d54f61
 
 	var running []*config.Node
 	err := json.Unmarshal(taskInfo.Data, &running)
@@ -155,36 +152,8 @@
 		return
 	}
 
-<<<<<<< HEAD
 	go etcdHarness(taskInfo, cmd, driver, running[0])
 }
-=======
-	go func() {
-		defer log.Flush()
-
-		logfile, err := os.Create("./etcd.log")
-		if err != nil {
-			panic(err)
-		}
-		defer logfile.Close()
-
-		log.Infoln("calling command: ", cmd)
-		parts := strings.Fields(cmd)
-		head, tail := parts[0], parts[1:]
-		command := exec.Command(head, tail...)
-		command.Stdout = logfile
-		command.Stderr = logfile
-		command.Start()
-
-		runStatus := &mesos.TaskStatus{
-			TaskId: ti.GetTaskId(),
-			State:  mesos.TaskState_TASK_RUNNING.Enum(),
-		}
-		_, err = dv.SendStatusUpdate(runStatus)
-		if err != nil {
-			log.Infoln("Got error sending status update: ", err)
-		}
->>>>>>> c5d54f61
 
 func etcdHarness(taskInfo *mesos.TaskInfo, cmd string, driver executor.ExecutorDriver, node *config.Node) {
 	defer log.Flush()
